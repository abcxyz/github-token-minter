--- conflicted
+++ resolved
@@ -270,11 +270,6 @@
 	}
 
 	for _, tc := range cases {
-<<<<<<< HEAD
-		tc := tc
-
-=======
->>>>>>> 215e7389
 		t.Run(tc.name, func(t *testing.T) {
 			t.Parallel()
 
